// Copyright 2017 Percona LLC
//
// Licensed under the Apache License, Version 2.0 (the "License");
// you may not use this file except in compliance with the License.
// You may obtain a copy of the License at
//
//   http://www.apache.org/licenses/LICENSE-2.0
//
// Unless required by applicable law or agreed to in writing, software
// distributed under the License is distributed on an "AS IS" BASIS,
// WITHOUT WARRANTIES OR CONDITIONS OF ANY KIND, either express or implied.
// See the License for the specific language governing permissions and
// limitations under the License.

package shared

import (
	"crypto/tls"
	"crypto/x509"
	"fmt"
	"net"
	"strings"
	"time"

	"github.com/prometheus/common/log"
	"gopkg.in/mgo.v2"
)

const (
	dialMongodbTimeout = 3 * time.Second
	syncMongodbTimeout = 1 * time.Minute
)

func RedactMongoUri(uri string) string {
	if strings.HasPrefix(uri, "mongodb://") && strings.Contains(uri, "@") {
		if strings.Contains(uri, "ssl=true") {
			uri = strings.Replace(uri, "ssl=true", "", 1)

		}
		dialInfo, err := mgo.ParseURL(uri)
		if err != nil {
			log.Errorf("Cannot parse mongodb server url: %s", err)
			return "unknown/error"
		}
		if dialInfo.Username != "" && dialInfo.Password != "" {
			return "mongodb://****:****@" + strings.Join(dialInfo.Addrs, ",")
		}
	}
	return uri
}

type MongoSessionOpts struct {
	URI                   string
	TLSConnection         bool
	TLSBasicConnection    bool
	TLSCertificateFile    string
	TLSPrivateKeyFile     string
	TLSCaFile             string
	TLSHostnameValidation bool
	PoolLimit             int
}

<<<<<<< HEAD
func MongoSession(opts MongoSessionOpts) *mgo.Session {
	if strings.Contains(opts.URI, "ssl=true") {
		opts.URI = strings.Replace(opts.URI, "ssl=true", "", 1)
		opts.TLSBasicConnection = true
	}
=======
// MongoSession connects to MongoDB and returns ready to MongoDB session.
func MongoSession(opts *MongoSessionOpts) *mgo.Session {
>>>>>>> 8c13d69c
	dialInfo, err := mgo.ParseURL(opts.URI)
	if err != nil {
		log.Errorf("Cannot parse mongodb server url: %s", err)
		return nil
	}

	// connect directly, fail faster, do not retry - for faster responses and accurate metrics, including mongoUp
	dialInfo.Direct = true
	dialInfo.Timeout = dialMongodbTimeout
	dialInfo.FailFast = true

	err = opts.configureDialInfoIfRequired(dialInfo)
	if err != nil {
		log.Errorf("%s", err)
		return nil
	}

	session, err := mgo.DialWithInfo(dialInfo)
	if err != nil {
		log.Errorf("Cannot connect to server using url %s: %s", RedactMongoUri(opts.URI), err)
		return nil
	}
	session.SetMode(mgo.Eventual, true)
	session.SetPoolLimit(opts.PoolLimit)
	session.SetPrefetch(0.00)
	session.SetSyncTimeout(syncMongodbTimeout)
	session.SetSocketTimeout(dialMongodbTimeout)
	return session
}

<<<<<<< HEAD
func (opts MongoSessionOpts) configureDialInfoIfRequired(dialInfo *mgo.DialInfo) error {
	config := &tls.Config{}
	if opts.TLSConnection && !opts.TLSBasicConnection {
		config.InsecureSkipVerify = !opts.TLSHostnameValidation
=======
func (opts *MongoSessionOpts) configureDialInfoIfRequired(dialInfo *mgo.DialInfo) error {
	if opts.TLSConnection {
		config := &tls.Config{
			InsecureSkipVerify: !opts.TLSHostnameValidation,
		}
>>>>>>> 8c13d69c
		if len(opts.TLSCertificateFile) > 0 {
			certificates, err := LoadKeyPairFrom(opts.TLSCertificateFile, opts.TLSPrivateKeyFile)
			if err != nil {
				return fmt.Errorf("Cannot load key pair from '%s' and '%s' to connect to server '%s'. Got: %v", opts.TLSCertificateFile, opts.TLSPrivateKeyFile, opts.URI, err)
			}
			config.Certificates = []tls.Certificate{certificates}
		}
		if len(opts.TLSCaFile) > 0 {
			ca, err := LoadCaFrom(opts.TLSCaFile)
			if err != nil {
				return fmt.Errorf("Couldn't load client CAs from %s. Got: %s", opts.TLSCaFile, err)
			}
			config.RootCAs = ca
		}
	}
	dialInfo.DialServer = func(addr *mgo.ServerAddr) (net.Conn, error) {
		conn, err := tls.Dial("tcp", addr.String(), config)
		if err != nil {
			log.Errorf("Could not connect to %v. Got: %v", addr, err)
			return nil, err
		}
		if config.InsecureSkipVerify && !opts.TLSBasicConnection {
			err = enrichWithOwnChecks(conn, config)
			if err != nil {
				log.Errorf("Could not disable hostname validation. Got: %v", err)
			}
		}
		return conn, err
	}
	return nil
}

func enrichWithOwnChecks(conn *tls.Conn, tlsConfig *tls.Config) error {
	var err error
	if err = conn.Handshake(); err != nil {
		conn.Close()
		return err
	}

	opts := x509.VerifyOptions{
		Roots:         tlsConfig.RootCAs,
		CurrentTime:   time.Now(),
		DNSName:       "",
		Intermediates: x509.NewCertPool(),
	}

	certs := conn.ConnectionState().PeerCertificates
	for i, cert := range certs {
		if i == 0 {
			continue
		}
		opts.Intermediates.AddCert(cert)
	}

	_, err = certs[0].Verify(opts)
	if err != nil {
		conn.Close()
		return err
	}

	return nil
}

func MongoSessionServerVersion(session *mgo.Session) (string, error) {
	buildInfo, err := session.BuildInfo()
	if err != nil {
		log.Errorf("Could not get MongoDB BuildInfo: %s!", err)
		return "unknown", err
	}
	return buildInfo.Version, nil
}

func MongoSessionNodeType(session *mgo.Session) (string, error) {
	masterDoc := struct {
		SetName interface{} `bson:"setName"`
		Hosts   interface{} `bson:"hosts"`
		Msg     string      `bson:"msg"`
	}{}
	err := session.Run("isMaster", &masterDoc)
	if err != nil {
		log.Errorf("Got unknown node type: %s", err)
		return "unknown", err
	}

	if masterDoc.SetName != nil || masterDoc.Hosts != nil {
		return "replset", nil
	} else if masterDoc.Msg == "isdbgrid" {
		// isdbgrid is always the msg value when calling isMaster on a mongos
		// see http://docs.mongodb.org/manual/core/sharded-cluster-query-router/
		return "mongos", nil
	}
	return "mongod", nil
}<|MERGE_RESOLUTION|>--- conflicted
+++ resolved
@@ -60,16 +60,12 @@
 	PoolLimit             int
 }
 
-<<<<<<< HEAD
-func MongoSession(opts MongoSessionOpts) *mgo.Session {
+// MongoSession connects to MongoDB and returns ready to MongoDB session.
+func MongoSession(opts *MongoSessionOpts) *mgo.Session {
 	if strings.Contains(opts.URI, "ssl=true") {
 		opts.URI = strings.Replace(opts.URI, "ssl=true", "", 1)
 		opts.TLSBasicConnection = true
 	}
-=======
-// MongoSession connects to MongoDB and returns ready to MongoDB session.
-func MongoSession(opts *MongoSessionOpts) *mgo.Session {
->>>>>>> 8c13d69c
 	dialInfo, err := mgo.ParseURL(opts.URI)
 	if err != nil {
 		log.Errorf("Cannot parse mongodb server url: %s", err)
@@ -100,18 +96,10 @@
 	return session
 }
 
-<<<<<<< HEAD
-func (opts MongoSessionOpts) configureDialInfoIfRequired(dialInfo *mgo.DialInfo) error {
+func (opts *MongoSessionOpts) configureDialInfoIfRequired(dialInfo *mgo.DialInfo) error {
 	config := &tls.Config{}
 	if opts.TLSConnection && !opts.TLSBasicConnection {
 		config.InsecureSkipVerify = !opts.TLSHostnameValidation
-=======
-func (opts *MongoSessionOpts) configureDialInfoIfRequired(dialInfo *mgo.DialInfo) error {
-	if opts.TLSConnection {
-		config := &tls.Config{
-			InsecureSkipVerify: !opts.TLSHostnameValidation,
-		}
->>>>>>> 8c13d69c
 		if len(opts.TLSCertificateFile) > 0 {
 			certificates, err := LoadKeyPairFrom(opts.TLSCertificateFile, opts.TLSPrivateKeyFile)
 			if err != nil {
